--- conflicted
+++ resolved
@@ -214,14 +214,10 @@
                      actual_timezone, expected_timezone)
         if expected_timezone not in actual_timezone:
             raise CallUtilsError(
-<<<<<<< HEAD
                 "Time Zone did not set properly."
             )
-=======
-            "Time Zone did not set properly."
-        )
+
     def is_bluetooth_hfp_error_displayed(self):
         logging.info('Verify Bluetooth HFP error is displayed,'
                              'when bluetooth is disconnected')
         return self.device.mbs.isBluetoothHfpErrorDisplayed()
->>>>>>> 3b65cd9f
