--- conflicted
+++ resolved
@@ -148,156 +148,5 @@
             }
             return parseFromLegacyDump(traceProto)
         }
-<<<<<<< HEAD
-
-        @JvmStatic
-        private fun newEntry(
-            timestamp: Long,
-            displayProtos: Array<DisplayProto>,
-            protos: Array<Layers.LayerProto>,
-            ignoreLayersStackMatchNoDisplay: Boolean,
-            ignoreLayersInVirtualDisplay: Boolean,
-            hwcBlob: String = "",
-            where: String = "",
-            orphanLayerCallback: ((Layer) -> Boolean)? = null
-        ): LayerTraceEntry {
-            val layers = protos.map { newLayer(it) }.toTypedArray()
-            val displays = displayProtos.map { newDisplay(it) }.toTypedArray()
-            val builder = LayerTraceEntryBuilder(timestamp, layers, displays, hwcBlob, where)
-                .setOrphanLayerCallback(orphanLayerCallback)
-                .ignoreLayersStackMatchNoDisplay(ignoreLayersStackMatchNoDisplay)
-                .ignoreVirtualDisplay(ignoreLayersInVirtualDisplay)
-            return builder.build()
-        }
-
-        @JvmStatic
-        private fun newLayer(proto: Layers.LayerProto): Layer {
-            // Differentiate between the cases when there's no HWC data on
-            // the trace, and when the visible region is actually empty
-            val activeBuffer = proto.activeBuffer.toBuffer()
-            var visibleRegion = proto.visibleRegion.toRegion()
-            if (visibleRegion == null && activeBuffer.isEmpty) {
-                visibleRegion = Region.EMPTY
-            }
-            val crop = getCrop(proto.crop)
-            return Layer(
-                    proto.name ?: "",
-                    proto.id,
-                    proto.parent,
-                    proto.z,
-                    visibleRegion,
-                    activeBuffer,
-                    proto.flags,
-                    proto.bounds?.toRectF() ?: RectF.EMPTY,
-                    proto.color.toColor(),
-                    proto.isOpaque,
-                    proto.shadowRadius,
-                    proto.cornerRadius,
-                    proto.type ?: "",
-                    proto.screenBounds?.toRectF(),
-                    Transform(proto.transform, proto.position),
-                    proto.sourceBounds?.toRectF() ?: RectF.EMPTY,
-                    proto.currFrame,
-                    proto.effectiveScalingMode,
-                    Transform(proto.bufferTransform, position = null),
-                    proto.hwcCompositionType,
-                    proto.hwcCrop.toRectF() ?: RectF.EMPTY,
-                    proto.hwcFrame.toRect(),
-                    proto.backgroundBlurRadius,
-                    crop,
-                    proto.isRelativeOf,
-                    proto.zOrderRelativeOf,
-                    proto.layerStack,
-                    Transform(proto.transform, position = proto.requestedPosition),
-                    proto.requestedColor.toColor(),
-                    proto.cornerRadiusCrop?.toRectF() ?: RectF.EMPTY,
-                    Transform(proto.inputWindowInfo?.transform, position = null),
-                    proto.inputWindowInfo?.touchableRegion?.toRegion()
-            )
-        }
-
-        private fun newDisplay(proto: DisplayProto): Display {
-            return Display(
-                proto.id.toULong(),
-                proto.name,
-                proto.layerStack,
-                proto.size.toSize(),
-                proto.layerStackSpaceRect.toRect(),
-                Transform(proto.transform, position = null),
-                proto.isVirtual
-            )
-        }
-
-        @JvmStatic
-        private fun Layers.FloatRectProto?.toRectF(): RectF? {
-            return this?.let {
-                RectF(left = left, top = top, right = right, bottom = bottom)
-            }
-        }
-
-        @JvmStatic
-        private fun SizeProto?.toSize(): Size {
-            return this?.let {
-                Size(this.w, this.h)
-            } ?: Size.EMPTY
-        }
-
-        @JvmStatic
-        private fun ColorProto?.toColor(): Color {
-            if (this == null) {
-                return Color.EMPTY
-            }
-            return Color(r, g, b, a)
-        }
-
-        @JvmStatic
-        private fun Layers.ActiveBufferProto?.toBuffer(): ActiveBuffer {
-            if (this == null) {
-                return ActiveBuffer.EMPTY
-            }
-            return ActiveBuffer(width, height, stride, format)
-        }
-
-        @JvmStatic
-        private fun getCrop(crop: RectProto?): com.android.server.wm.traces.common.Rect? {
-            return when {
-                crop == null -> com.android.server.wm.traces.common.Rect.EMPTY
-                // crop (0,0) (-1,-1) means no crop
-                crop.right == -1 && crop.left == 0 && crop.bottom == -1 && crop.top == 0 ->
-                    null
-                (crop.right - crop.left) <= 0 || (crop.bottom - crop.top) <= 0 ->
-                    com.android.server.wm.traces.common.Rect.EMPTY
-                else ->
-                    com.android.server.wm.traces.common.Rect(
-                        crop.left, crop.top, crop.right, crop.bottom)
-            }
-        }
-
-        /**
-         * Extracts [Rect] from [RegionProto] by returning a rect that encompasses all
-         * the rectangles making up the region.
-         */
-        @JvmStatic
-        private fun RegionProto?.toRegion(): Region? {
-            return if (this == null) {
-                null
-            } else {
-                val rects = this.rect.map { it.toRect() }.toTypedArray()
-                return Region(rects)
-            }
-        }
-
-        @JvmStatic
-        private fun RectProto?.toRect(): com.android.server.wm.traces.common.Rect {
-            return if ((this == null) ||
-                ((this.right - this.left) <= 0 || (this.bottom - this.top) <= 0)) {
-                com.android.server.wm.traces.common.Rect.EMPTY
-            } else {
-                com.android.server.wm.traces.common.Rect(
-                    this.left, this.top, this.right, this.bottom)
-            }
-        }
-=======
->>>>>>> 7b64f2ae
     }
 }